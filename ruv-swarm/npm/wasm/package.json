<<<<<<< HEAD
{
  "name": "ruv-swarm-wasm",
  "collaborators": [
    "rUv Contributors"
  ],
  "description": "WebAssembly bindings for ruv-swarm neural network orchestration",
  "version": "0.2.0",
  "license": "MIT OR Apache-2.0",
  "files": [
    "ruv_swarm_wasm_bg.wasm",
    "ruv_swarm_wasm.js",
    "ruv_swarm_wasm.d.ts"
  ],
  "main": "ruv_swarm_wasm.js",
  "types": "ruv_swarm_wasm.d.ts"
=======
{
  "name": "ruv-swarm-wasm",
  "collaborators": [
    "rUv Contributors"
  ],
  "description": "WebAssembly bindings for ruv-swarm neural network orchestration",
  "version": "0.2.0",
  "license": "MIT OR Apache-2.0",
  "files": [
    "ruv_swarm_wasm_bg.wasm",
    "ruv_swarm_wasm.js",
    "ruv_swarm_wasm.d.ts"
  ],
  "main": "ruv_swarm_wasm.js",
  "types": "ruv_swarm_wasm.d.ts",
  "type": "module"
>>>>>>> 88f7d70b
}<|MERGE_RESOLUTION|>--- conflicted
+++ resolved
@@ -1,20 +1,3 @@
-<<<<<<< HEAD
-{
-  "name": "ruv-swarm-wasm",
-  "collaborators": [
-    "rUv Contributors"
-  ],
-  "description": "WebAssembly bindings for ruv-swarm neural network orchestration",
-  "version": "0.2.0",
-  "license": "MIT OR Apache-2.0",
-  "files": [
-    "ruv_swarm_wasm_bg.wasm",
-    "ruv_swarm_wasm.js",
-    "ruv_swarm_wasm.d.ts"
-  ],
-  "main": "ruv_swarm_wasm.js",
-  "types": "ruv_swarm_wasm.d.ts"
-=======
 {
   "name": "ruv-swarm-wasm",
   "collaborators": [
@@ -31,5 +14,4 @@
   "main": "ruv_swarm_wasm.js",
   "types": "ruv_swarm_wasm.d.ts",
   "type": "module"
->>>>>>> 88f7d70b
 }