--- conflicted
+++ resolved
@@ -1,164 +1,3 @@
-<<<<<<< HEAD
-#!/usr/bin/env node
-/**
- * Direct MCP Tools Test
- * Tests MCP tools by calling them directly
- */
-
-const { exec } = require('child_process');
-const util = require('util');
-const execPromise = util.promisify(exec);
-
-// Test each MCP tool
-async function testMcpTools() {
-  console.log('🚀 Testing MCP Tools Directly\n');
-  
-  const tests = [
-    {
-      name: 'features_detect',
-      request: {
-        jsonrpc: '2.0',
-        method: 'tools/call',
-        params: {
-          name: 'features_detect',
-          arguments: { category: 'all' }
-        },
-        id: 1
-      }
-    },
-    {
-      name: 'memory_usage',
-      request: {
-        jsonrpc: '2.0',
-        method: 'tools/call',
-        params: {
-          name: 'memory_usage',
-          arguments: { detail: 'summary' }
-        },
-        id: 2
-      }
-    },
-    {
-      name: 'swarm_init',
-      request: {
-        jsonrpc: '2.0',
-        method: 'tools/call',
-        params: {
-          name: 'swarm_init',
-          arguments: { topology: 'mesh', maxAgents: 5, strategy: 'balanced' }
-        },
-        id: 3
-      }
-    },
-    {
-      name: 'swarm_status',
-      request: {
-        jsonrpc: '2.0',
-        method: 'tools/call',
-        params: {
-          name: 'swarm_status',
-          arguments: { verbose: false }
-        },
-        id: 4
-      }
-    },
-    {
-      name: 'agent_spawn',
-      request: {
-        jsonrpc: '2.0',
-        method: 'tools/call',
-        params: {
-          name: 'agent_spawn',
-          arguments: { type: 'researcher', name: 'test-researcher' }
-        },
-        id: 5
-      }
-    }
-  ];
-
-  for (const test of tests) {
-    console.log(`Testing ${test.name}...`);
-    
-    try {
-      const cmd = `echo '${JSON.stringify(test.request)}' | node bin/ruv-swarm.js mcp start --protocol=stdio 2>/dev/null`;
-      const { stdout, stderr } = await execPromise(cmd, { cwd: '/workspaces/ruv-FANN/ruv-swarm/npm' });
-      
-      if (stdout) {
-        const lines = stdout.trim().split('\n');
-        for (const line of lines) {
-          if (line.trim() && line.includes('jsonrpc')) {
-            const response = JSON.parse(line);
-            if (response.result) {
-              console.log(`✅ ${test.name}: SUCCESS`);
-              if (response.result.content && response.result.content[0]) {
-                console.log(`   Result: ${response.result.content[0].text.split('\n')[0]}`);
-              }
-            } else if (response.error) {
-              console.log(`❌ ${test.name}: ERROR - ${response.error.message}`);
-            }
-            break;
-          }
-        }
-      } else {
-        console.log(`❌ ${test.name}: No response`);
-      }
-    } catch (error) {
-      console.log(`❌ ${test.name}: FAILED - ${error.message}`);
-    }
-    
-    console.log('');
-  }
-}
-
-// Test parallel agent creation
-async function testParallelAgents() {
-  console.log('\n🤖 Testing Parallel Agent Creation\n');
-  
-  const agentTypes = ['researcher', 'coder', 'analyst', 'optimizer', 'coordinator'];
-  const promises = [];
-  
-  for (let i = 0; i < agentTypes.length; i++) {
-    const request = {
-      jsonrpc: '2.0',
-      method: 'tools/call',
-      params: {
-        name: 'agent_spawn',
-        arguments: {
-          type: agentTypes[i],
-          name: `agent-${i + 1}`,
-          capabilities: [`skill-${i + 1}`]
-        }
-      },
-      id: 100 + i
-    };
-    
-    const cmd = `echo '${JSON.stringify(request)}' | node bin/ruv-swarm.js mcp start --protocol=stdio 2>/dev/null | grep -E "jsonrpc|result"`;
-    promises.push(execPromise(cmd, { cwd: '/workspaces/ruv-FANN/ruv-swarm/npm' }));
-  }
-  
-  try {
-    const results = await Promise.all(promises);
-    console.log(`✅ Created ${results.length} agents in parallel`);
-    
-    results.forEach((result, i) => {
-      if (result.stdout && result.stdout.includes('jsonrpc')) {
-        console.log(`   Agent ${i + 1}: ${agentTypes[i]}`);
-      }
-    });
-  } catch (error) {
-    console.log(`❌ Parallel agent creation failed: ${error.message}`);
-  }
-}
-
-// Run all tests
-async function runAllTests() {
-  await testMcpTools();
-  await testParallelAgents();
-  
-  console.log('\n✨ Test completed!');
-}
-
-=======
 #!/usr/bin/env node
 /**
  * Direct MCP Tools Test
@@ -318,5 +157,4 @@
   console.log('\n✨ Test completed!');
 }
 
->>>>>>> 693b6918
 runAllTests().catch(console.error);