--- conflicted
+++ resolved
@@ -1,508 +1,3 @@
-<<<<<<< HEAD
-/**
- * Unit tests for RuvSwarm core class
- */
-
-const { RuvSwarm, Swarm, Agent, Task } = require('../../../src/index-enhanced');
-const assert = require('assert');
-
-describe('RuvSwarm Core Tests', () => {
-  let ruvSwarm;
-
-  beforeEach(async () => {
-    // Reset global instance
-    global._ruvSwarmInstance = null;
-    global._ruvSwarmInitialized = 0;
-  });
-
-  afterEach(() => {
-    if (ruvSwarm && ruvSwarm.persistence) {
-      ruvSwarm.persistence.close();
-    }
-  });
-
-  describe('Initialization', () => {
-    it('should initialize with default options', async () => {
-      ruvSwarm = await RuvSwarm.initialize();
-      assert(ruvSwarm instanceof RuvSwarm);
-      assert(ruvSwarm.wasmLoader);
-      assert.strictEqual(typeof ruvSwarm.features, 'object');
-    });
-
-    it('should initialize with custom options', async () => {
-      ruvSwarm = await RuvSwarm.initialize({
-        enablePersistence: false,
-        enableNeuralNetworks: false,
-        useSIMD: false,
-        debug: false
-      });
-      assert(ruvSwarm instanceof RuvSwarm);
-      assert.strictEqual(ruvSwarm.persistence, null);
-      assert.strictEqual(ruvSwarm.features.neural_networks, false);
-    });
-
-    it('should return same instance on multiple initializations', async () => {
-      const instance1 = await RuvSwarm.initialize();
-      const instance2 = await RuvSwarm.initialize();
-      assert.strictEqual(instance1, instance2);
-    });
-
-    it('should detect SIMD support', () => {
-      const simdSupported = RuvSwarm.detectSIMDSupport();
-      assert.strictEqual(typeof simdSupported, 'boolean');
-    });
-
-    it('should provide runtime features', () => {
-      const features = RuvSwarm.getRuntimeFeatures();
-      assert(features.webassembly);
-      assert('simd' in features);
-      assert('workers' in features);
-      assert('shared_array_buffer' in features);
-      assert('bigint' in features);
-    });
-
-    it('should provide version', () => {
-      const version = RuvSwarm.getVersion();
-      assert.strictEqual(version, '0.2.0');
-    });
-
-    it('should get memory usage', () => {
-      const memoryUsage = RuvSwarm.getMemoryUsage();
-      if (memoryUsage) {
-        assert('used' in memoryUsage);
-        assert('total' in memoryUsage);
-        assert('limit' in memoryUsage);
-      }
-    });
-  });
-
-  describe('Swarm Creation', () => {
-    beforeEach(async () => {
-      ruvSwarm = await RuvSwarm.initialize({ enablePersistence: false });
-    });
-
-    it('should create swarm with default config', async () => {
-      const swarm = await ruvSwarm.createSwarm({});
-      assert(swarm instanceof Swarm);
-      assert(swarm.id);
-      assert.strictEqual(swarm.agents.size, 0);
-      assert.strictEqual(swarm.tasks.size, 0);
-    });
-
-    it('should create swarm with custom config', async () => {
-      const config = {
-        name: 'test-swarm',
-        topology: 'hierarchical',
-        strategy: 'specialized',
-        maxAgents: 20,
-        enableCognitiveDiversity: true,
-        enableNeuralAgents: true
-      };
-      const swarm = await ruvSwarm.createSwarm(config);
-      assert.strictEqual(swarm.id.includes('swarm-'), true);
-      assert.strictEqual(ruvSwarm.activeSwarms.size, 1);
-      assert.strictEqual(ruvSwarm.metrics.totalSwarms, 1);
-    });
-
-    it('should track multiple swarms', async () => {
-      const swarm1 = await ruvSwarm.createSwarm({ name: 'swarm1' });
-      const swarm2 = await ruvSwarm.createSwarm({ name: 'swarm2' });
-      assert.strictEqual(ruvSwarm.activeSwarms.size, 2);
-      assert.strictEqual(ruvSwarm.metrics.totalSwarms, 2);
-      assert(ruvSwarm.activeSwarms.has(swarm1.id));
-      assert(ruvSwarm.activeSwarms.has(swarm2.id));
-    });
-  });
-
-  describe('Swarm Status', () => {
-    let swarm;
-
-    beforeEach(async () => {
-      ruvSwarm = await RuvSwarm.initialize({ enablePersistence: false });
-      swarm = await ruvSwarm.createSwarm({ name: 'status-test-swarm' });
-    });
-
-    it('should get swarm status', async () => {
-      const status = await ruvSwarm.getSwarmStatus(swarm.id);
-      assert(status);
-      assert(status.agents);
-      assert(status.tasks);
-      assert.strictEqual(status.agents.total, 0);
-      assert.strictEqual(status.tasks.total, 0);
-    });
-
-    it('should throw error for non-existent swarm', async () => {
-      try {
-        await ruvSwarm.getSwarmStatus('non-existent-id');
-        assert.fail('Should have thrown error');
-      } catch (error) {
-        assert(error.message.includes('Swarm not found'));
-      }
-    });
-
-    it('should get all swarms', async () => {
-      const swarm2 = await ruvSwarm.createSwarm({ name: 'another-swarm' });
-      const allSwarms = await ruvSwarm.getAllSwarms();
-      assert.strictEqual(allSwarms.length, 2);
-      assert(allSwarms.some(s => s.id === swarm.id));
-      assert(allSwarms.some(s => s.id === swarm2.id));
-    });
-  });
-
-  describe('Global Metrics', () => {
-    beforeEach(async () => {
-      ruvSwarm = await RuvSwarm.initialize({ enablePersistence: false });
-    });
-
-    it('should provide global metrics', async () => {
-      const swarm = await ruvSwarm.createSwarm({ name: 'metrics-swarm' });
-      const agent = await swarm.spawn({ type: 'researcher' });
-      
-      const metrics = await ruvSwarm.getGlobalMetrics();
-      assert(metrics);
-      assert.strictEqual(metrics.totalSwarms, 1);
-      assert.strictEqual(metrics.totalAgents, 1);
-      assert(metrics.features);
-      assert(metrics.wasm_modules);
-      assert(metrics.timestamp);
-    });
-
-    it('should aggregate metrics from multiple swarms', async () => {
-      const swarm1 = await ruvSwarm.createSwarm({ name: 'swarm1' });
-      const swarm2 = await ruvSwarm.createSwarm({ name: 'swarm2' });
-      
-      await swarm1.spawn({ type: 'coder' });
-      await swarm1.spawn({ type: 'analyst' });
-      await swarm2.spawn({ type: 'researcher' });
-      
-      const metrics = await ruvSwarm.getGlobalMetrics();
-      assert.strictEqual(metrics.totalSwarms, 2);
-      assert.strictEqual(metrics.totalAgents, 3);
-    });
-  });
-
-  describe('Feature Detection', () => {
-    beforeEach(async () => {
-      ruvSwarm = await RuvSwarm.initialize({ enablePersistence: false });
-    });
-
-    it('should detect features', async () => {
-      await ruvSwarm.detectFeatures(true);
-      assert('simd_support' in ruvSwarm.features);
-      assert('neural_networks' in ruvSwarm.features);
-      assert('cognitive_diversity' in ruvSwarm.features);
-      assert('forecasting' in ruvSwarm.features);
-    });
-  });
-});
-
-describe('Swarm Class Tests', () => {
-  let ruvSwarm, swarm;
-
-  beforeEach(async () => {
-    ruvSwarm = await RuvSwarm.initialize({ enablePersistence: false });
-    swarm = await ruvSwarm.createSwarm({ name: 'test-swarm' });
-  });
-
-  describe('Agent Spawning', () => {
-    it('should spawn agent with default config', async () => {
-      const agent = await swarm.spawn({});
-      assert(agent instanceof Agent);
-      assert(agent.id);
-      assert.strictEqual(agent.type, 'researcher');
-      assert.strictEqual(agent.status, 'idle');
-      assert(Array.isArray(agent.capabilities));
-    });
-
-    it('should spawn agent with custom config', async () => {
-      const config = {
-        type: 'coder',
-        name: 'test-coder',
-        capabilities: ['javascript', 'python'],
-        enableNeuralNetwork: true
-      };
-      const agent = await swarm.spawn(config);
-      assert.strictEqual(agent.type, 'coder');
-      assert(agent.name.includes('test-coder'));
-      assert.deepStrictEqual(agent.capabilities, ['javascript', 'python']);
-    });
-
-    it('should track spawned agents', async () => {
-      const agent1 = await swarm.spawn({ type: 'researcher' });
-      const agent2 = await swarm.spawn({ type: 'coder' });
-      assert.strictEqual(swarm.agents.size, 2);
-      assert(swarm.agents.has(agent1.id));
-      assert(swarm.agents.has(agent2.id));
-    });
-  });
-
-  describe('Task Orchestration', () => {
-    beforeEach(async () => {
-      // Spawn some agents for task assignment
-      await swarm.spawn({ type: 'researcher' });
-      await swarm.spawn({ type: 'coder' });
-      await swarm.spawn({ type: 'analyst' });
-    });
-
-    it('should orchestrate task with default config', async () => {
-      const task = await swarm.orchestrate({
-        description: 'Test task'
-      });
-      assert(task instanceof Task);
-      assert(task.id);
-      assert.strictEqual(task.description, 'Test task');
-      assert.strictEqual(task.status, 'orchestrated');
-      assert(task.assignedAgents.length > 0);
-    });
-
-    it('should orchestrate task with custom config', async () => {
-      const taskConfig = {
-        description: 'Complex task',
-        priority: 'high',
-        dependencies: ['task-1', 'task-2'],
-        maxAgents: 2,
-        estimatedDuration: 5000,
-        requiredCapabilities: ['analysis']
-      };
-      const task = await swarm.orchestrate(taskConfig);
-      assert.strictEqual(task.description, 'Complex task');
-      assert(task.assignedAgents.length <= 2);
-    });
-
-    it('should throw error when no agents available', async () => {
-      // Create new swarm without agents
-      const emptySwarm = await ruvSwarm.createSwarm({ name: 'empty-swarm' });
-      try {
-        await emptySwarm.orchestrate({ description: 'Test' });
-        assert.fail('Should have thrown error');
-      } catch (error) {
-        assert(error.message.includes('No agents available'));
-      }
-    });
-
-    it('should track orchestrated tasks', async () => {
-      const task1 = await swarm.orchestrate({ description: 'Task 1' });
-      const task2 = await swarm.orchestrate({ description: 'Task 2' });
-      assert.strictEqual(swarm.tasks.size, 2);
-      assert(swarm.tasks.has(task1.id));
-      assert(swarm.tasks.has(task2.id));
-    });
-  });
-
-  describe('Agent Selection', () => {
-    beforeEach(async () => {
-      await swarm.spawn({ type: 'researcher', capabilities: ['research', 'analysis'] });
-      await swarm.spawn({ type: 'coder', capabilities: ['javascript', 'python'] });
-      await swarm.spawn({ type: 'analyst', capabilities: ['analysis', 'reporting'] });
-    });
-
-    it('should select available agents', () => {
-      const agents = swarm.selectAvailableAgents();
-      assert.strictEqual(agents.length, 3);
-      agents.forEach(agent => {
-        assert.notStrictEqual(agent.status, 'busy');
-      });
-    });
-
-    it('should filter agents by capabilities', () => {
-      const agents = swarm.selectAvailableAgents(['analysis']);
-      assert.strictEqual(agents.length, 2);
-      agents.forEach(agent => {
-        assert(agent.capabilities.includes('analysis'));
-      });
-    });
-
-    it('should limit agent selection', () => {
-      const agents = swarm.selectAvailableAgents([], 2);
-      assert.strictEqual(agents.length, 2);
-    });
-  });
-
-  describe('Swarm Status', () => {
-    beforeEach(async () => {
-      await swarm.spawn({ type: 'researcher' });
-      await swarm.spawn({ type: 'coder' });
-      await swarm.orchestrate({ description: 'Test task' });
-    });
-
-    it('should get basic status', async () => {
-      const status = await swarm.getStatus(false);
-      assert(status);
-      assert.strictEqual(status.id, swarm.id);
-      assert.strictEqual(status.agents.total, 2);
-      assert.strictEqual(status.tasks.total, 1);
-    });
-
-    it('should get detailed status', async () => {
-      const status = await swarm.getStatus(true);
-      assert(status);
-      assert(status.agents);
-      assert(status.tasks);
-    });
-  });
-
-  describe('Swarm Monitoring', () => {
-    it('should monitor swarm', async () => {
-      const result = await swarm.monitor(1000, 100);
-      assert(result);
-      assert.strictEqual(result.duration, 1000);
-      assert.strictEqual(result.interval, 100);
-      assert(Array.isArray(result.snapshots));
-    });
-  });
-
-  describe('Swarm Termination', () => {
-    it('should terminate swarm', async () => {
-      const swarmId = swarm.id;
-      await swarm.terminate();
-      assert(!ruvSwarm.activeSwarms.has(swarmId));
-    });
-  });
-});
-
-describe('Agent Class Tests', () => {
-  let ruvSwarm, swarm, agent;
-
-  beforeEach(async () => {
-    ruvSwarm = await RuvSwarm.initialize({ enablePersistence: false });
-    swarm = await ruvSwarm.createSwarm({ name: 'test-swarm' });
-    agent = await swarm.spawn({ type: 'researcher', name: 'test-agent' });
-  });
-
-  describe('Agent Properties', () => {
-    it('should have correct properties', () => {
-      assert(agent.id);
-      assert.strictEqual(agent.type, 'researcher');
-      assert(agent.name.includes('test-agent'));
-      assert.strictEqual(agent.cognitivePattern, 'adaptive');
-      assert(Array.isArray(agent.capabilities));
-      assert.strictEqual(agent.status, 'idle');
-    });
-  });
-
-  describe('Task Execution', () => {
-    it('should execute task', async () => {
-      const result = await agent.execute({ description: 'Test task' });
-      assert(result);
-      assert.strictEqual(result.status, 'completed');
-      assert(result.result);
-      assert(result.executionTime);
-    });
-
-    it('should update status during execution', async () => {
-      const promise = agent.execute({ description: 'Test task' });
-      // Status should be busy during execution
-      assert.strictEqual(agent.status, 'busy');
-      await promise;
-      // Status should be idle after execution
-      assert.strictEqual(agent.status, 'idle');
-    });
-  });
-
-  describe('Agent Metrics', () => {
-    it('should provide metrics', async () => {
-      const metrics = await agent.getMetrics();
-      assert(metrics);
-      assert('tasksCompleted' in metrics);
-      assert('averageExecutionTime' in metrics);
-      assert('successRate' in metrics);
-      assert('memoryUsage' in metrics);
-    });
-  });
-
-  describe('Status Updates', () => {
-    it('should update status', async () => {
-      await agent.updateStatus('busy');
-      assert.strictEqual(agent.status, 'busy');
-      await agent.updateStatus('idle');
-      assert.strictEqual(agent.status, 'idle');
-    });
-  });
-});
-
-describe('Task Class Tests', () => {
-  let ruvSwarm, swarm, task;
-
-  beforeEach(async () => {
-    ruvSwarm = await RuvSwarm.initialize({ enablePersistence: false });
-    swarm = await ruvSwarm.createSwarm({ name: 'test-swarm' });
-    
-    // Create agents and orchestrate task
-    await swarm.spawn({ type: 'researcher' });
-    await swarm.spawn({ type: 'coder' });
-    task = await swarm.orchestrate({
-      description: 'Test task execution',
-      priority: 'high'
-    });
-  });
-
-  describe('Task Properties', () => {
-    it('should have correct properties', () => {
-      assert(task.id);
-      assert.strictEqual(task.description, 'Test task execution');
-      assert(task.assignedAgents.length > 0);
-      assert.strictEqual(task.progress, 0);
-    });
-  });
-
-  describe('Task Execution', () => {
-    it('should execute task automatically', async () => {
-      // Wait for task to complete
-      await new Promise(resolve => setTimeout(resolve, 1000));
-      
-      assert.strictEqual(task.status, 'completed');
-      assert.strictEqual(task.progress, 1.0);
-      assert(task.result);
-      assert(task.startTime);
-      assert(task.endTime);
-    });
-
-    it('should track execution time', async () => {
-      // Wait for task to complete
-      await new Promise(resolve => setTimeout(resolve, 1000));
-      
-      const executionTime = task.endTime - task.startTime;
-      assert(executionTime > 0);
-      assert.strictEqual(
-        task.result.execution_summary.execution_time_ms,
-        executionTime
-      );
-    });
-  });
-
-  describe('Task Status', () => {
-    it('should get task status', async () => {
-      const status = await task.getStatus();
-      assert(status);
-      assert.strictEqual(status.id, task.id);
-      assert.strictEqual(status.status, task.status);
-      assert(Array.isArray(status.assignedAgents));
-      assert('progress' in status);
-      assert('execution_time_ms' in status);
-    });
-  });
-
-  describe('Task Results', () => {
-    it('should get task results after completion', async () => {
-      // Wait for task to complete
-      await new Promise(resolve => setTimeout(resolve, 1000));
-      
-      const results = await task.getResults();
-      assert(results);
-      assert.strictEqual(results.task_id, task.id);
-      assert.strictEqual(results.description, task.description);
-      assert(Array.isArray(results.agent_results));
-      assert(results.execution_summary);
-    });
-  });
-});
-
-// Run tests
-if (require.main === module) {
-  console.log('Running RuvSwarm Core Unit Tests...');
-  require('../../../node_modules/.bin/jest');
-}
-=======
 /**
  * Unit tests for RuvSwarm core class
  */
@@ -1003,5 +498,4 @@
 
 // Run tests
 console.log('Running RuvSwarm Core Unit Tests...');
-import('../../../node_modules/.bin/jest');
->>>>>>> 693b6918
+import('../../../node_modules/.bin/jest');