--- conflicted
+++ resolved
@@ -1,12 +1,16 @@
-<<<<<<< HEAD
 #!/usr/bin/env node
 /**
  * Comprehensive MCP Tools Test Suite
  * Tests all 12 MCP tools with a 5-agent swarm
  */
 
-const { spawn } = require('child_process');
-const path = require('path');
+import { spawn  } from 'child_process';
+import path from 'path';
+import { fileURLToPath } from 'url';
+import { dirname } from 'path';
+
+const __filename = fileURLToPath(import.meta.url);
+const __dirname = dirname(__filename);
 
 // Colors for output
 const colors = {
@@ -15,7 +19,7 @@
   red: '\x1b[31m',
   yellow: '\x1b[33m',
   blue: '\x1b[34m',
-  cyan: '\x1b[36m'
+  cyan: '\x1b[36m',
 };
 
 function log(message, color = 'reset') {
@@ -30,14 +34,14 @@
       method: 'tools/call',
       params: {
         name: toolName,
-        arguments: args
+        arguments: args,
       },
-      id: Date.now()
+      id: Date.now(),
     };
 
     const mcpPath = path.join(__dirname, '..', 'mcp-server.sh');
     const mcp = spawn(mcpPath, [], {
-      stdio: ['pipe', 'pipe', 'pipe']
+      stdio: ['pipe', 'pipe', 'pipe'],
     });
 
     let output = '';
@@ -74,363 +78,6 @@
     });
 
     // Send request
-    mcp.stdin.write(JSON.stringify(request) + '\n');
-    mcp.stdin.end();
-  });
-}
-
-// Test all MCP tools
-async function testAllMcpTools() {
-  log('\n🚀 Starting Comprehensive MCP Tools Test Suite', 'cyan');
-  log('=' .repeat(60), 'cyan');
-  
-  const results = {
-    passed: 0,
-    failed: 0,
-    tools: {}
-  };
-
-  // Test 1: Initialize Swarm
-  log('\n1. Testing swarm_init...', 'blue');
-  try {
-    const result = await executeMcpTool('swarm_init', {
-      topology: 'mesh',
-      maxAgents: 10,
-      strategy: 'balanced'
-    });
-    log('✅ swarm_init: PASSED', 'green');
-    log(`   Swarm ID: ${result.content[0].text}`, 'green');
-    results.passed++;
-    results.tools.swarm_init = { status: 'passed', result };
-  } catch (error) {
-    log('❌ swarm_init: FAILED', 'red');
-    log(`   Error: ${error.message}`, 'red');
-    results.failed++;
-    results.tools.swarm_init = { status: 'failed', error: error.message };
-  }
-
-  // Test 2: Create 5 Agents in Parallel
-  log('\n2. Creating 5-agent swarm in parallel...', 'blue');
-  const agentTypes = ['researcher', 'coder', 'analyst', 'optimizer', 'coordinator'];
-  const agentPromises = agentTypes.map((type, index) => 
-    executeMcpTool('agent_spawn', {
-      type,
-      name: `agent-${type}-${index + 1}`,
-      capabilities: [`capability-${index + 1}`, `capability-${index + 2}`]
-    })
-  );
-
-  try {
-    const agents = await Promise.all(agentPromises);
-    log('✅ Created 5 agents in parallel: PASSED', 'green');
-    agents.forEach((agent, index) => {
-      log(`   Agent ${index + 1}: ${agentTypes[index]}`, 'green');
-    });
-    results.passed++;
-    results.tools.agent_spawn = { status: 'passed', agents };
-  } catch (error) {
-    log('❌ agent_spawn (parallel): FAILED', 'red');
-    log(`   Error: ${error.message}`, 'red');
-    results.failed++;
-    results.tools.agent_spawn = { status: 'failed', error: error.message };
-  }
-
-  // Test 3: Swarm Status
-  log('\n3. Testing swarm_status...', 'blue');
-  try {
-    const result = await executeMcpTool('swarm_status', { verbose: true });
-    log('✅ swarm_status: PASSED', 'green');
-    const text = result.content[0].text;
-    log(`   ${text.split('\n')[0]}`, 'green');
-    results.passed++;
-    results.tools.swarm_status = { status: 'passed', result };
-  } catch (error) {
-    log('❌ swarm_status: FAILED', 'red');
-    log(`   Error: ${error.message}`, 'red');
-    results.failed++;
-    results.tools.swarm_status = { status: 'failed', error: error.message };
-  }
-
-  // Test 4: Agent List
-  log('\n4. Testing agent_list...', 'blue');
-  try {
-    const result = await executeMcpTool('agent_list', { filter: 'all' });
-    log('✅ agent_list: PASSED', 'green');
-    results.passed++;
-    results.tools.agent_list = { status: 'passed', result };
-  } catch (error) {
-    log('❌ agent_list: FAILED', 'red');
-    log(`   Error: ${error.message}`, 'red');
-    results.failed++;
-    results.tools.agent_list = { status: 'failed', error: error.message };
-  }
-
-  // Test 5: Task Orchestration
-  log('\n5. Testing task_orchestrate...', 'blue');
-  try {
-    const result = await executeMcpTool('task_orchestrate', {
-      task: 'Analyze system performance and generate optimization report',
-      priority: 'high',
-      strategy: 'adaptive',
-      maxAgents: 3
-    });
-    log('✅ task_orchestrate: PASSED', 'green');
-    log(`   ${result.content[0].text.split('\n')[0]}`, 'green');
-    results.passed++;
-    results.tools.task_orchestrate = { status: 'passed', result };
-  } catch (error) {
-    log('❌ task_orchestrate: FAILED', 'red');
-    log(`   Error: ${error.message}`, 'red');
-    results.failed++;
-    results.tools.task_orchestrate = { status: 'failed', error: error.message };
-  }
-
-  // Test 6: Task Status
-  log('\n6. Testing task_status...', 'blue');
-  try {
-    const result = await executeMcpTool('task_status', { detailed: true });
-    log('✅ task_status: PASSED', 'green');
-    results.passed++;
-    results.tools.task_status = { status: 'passed', result };
-  } catch (error) {
-    log('❌ task_status: FAILED', 'red');
-    log(`   Error: ${error.message}`, 'red');
-    results.failed++;
-    results.tools.task_status = { status: 'failed', error: error.message };
-  }
-
-  // Test 7: Agent Metrics
-  log('\n7. Testing agent_metrics...', 'blue');
-  try {
-    const result = await executeMcpTool('agent_metrics', { metric: 'all' });
-    log('✅ agent_metrics: PASSED', 'green');
-    results.passed++;
-    results.tools.agent_metrics = { status: 'passed', result };
-  } catch (error) {
-    log('❌ agent_metrics: FAILED', 'red');
-    log(`   Error: ${error.message}`, 'red');
-    results.failed++;
-    results.tools.agent_metrics = { status: 'failed', error: error.message };
-  }
-
-  // Test 8: Memory Usage
-  log('\n8. Testing memory_usage...', 'blue');
-  try {
-    const result = await executeMcpTool('memory_usage', { detail: 'detailed' });
-    log('✅ memory_usage: PASSED', 'green');
-    log(`   ${result.content[0].text.split('\n')[0]}`, 'green');
-    results.passed++;
-    results.tools.memory_usage = { status: 'passed', result };
-  } catch (error) {
-    log('❌ memory_usage: FAILED', 'red');
-    log(`   Error: ${error.message}`, 'red');
-    results.failed++;
-    results.tools.memory_usage = { status: 'failed', error: error.message };
-  }
-
-  // Test 9: Features Detect
-  log('\n9. Testing features_detect...', 'blue');
-  try {
-    const result = await executeMcpTool('features_detect', { category: 'all' });
-    log('✅ features_detect: PASSED', 'green');
-    const features = result.content[0].text.split('\n').slice(0, 3).join(', ');
-    log(`   ${features}`, 'green');
-    results.passed++;
-    results.tools.features_detect = { status: 'passed', result };
-  } catch (error) {
-    log('❌ features_detect: FAILED', 'red');
-    log(`   Error: ${error.message}`, 'red');
-    results.failed++;
-    results.tools.features_detect = { status: 'failed', error: error.message };
-  }
-
-  // Test 10: Benchmark Run
-  log('\n10. Testing benchmark_run...', 'blue');
-  try {
-    const result = await executeMcpTool('benchmark_run', {
-      type: 'wasm',
-      iterations: 5
-    });
-    log('✅ benchmark_run: PASSED', 'green');
-    results.passed++;
-    results.tools.benchmark_run = { status: 'passed', result };
-  } catch (error) {
-    log('❌ benchmark_run: FAILED', 'red');
-    log(`   Error: ${error.message}`, 'red');
-    results.failed++;
-    results.tools.benchmark_run = { status: 'failed', error: error.message };
-  }
-
-  // Test 11: Swarm Monitor (short duration)
-  log('\n11. Testing swarm_monitor...', 'blue');
-  try {
-    const result = await executeMcpTool('swarm_monitor', {
-      duration: 2,
-      interval: 1
-    });
-    log('✅ swarm_monitor: PASSED', 'green');
-    results.passed++;
-    results.tools.swarm_monitor = { status: 'passed', result };
-  } catch (error) {
-    log('❌ swarm_monitor: FAILED', 'red');
-    log(`   Error: ${error.message}`, 'red');
-    results.failed++;
-    results.tools.swarm_monitor = { status: 'failed', error: error.message };
-  }
-
-  // Test 12: Task Results (if we have a task ID)
-  log('\n12. Testing task_results...', 'blue');
-  try {
-    // First get a task ID from task_status
-    const statusResult = await executeMcpTool('task_status', {});
-    const taskIdMatch = statusResult.content[0].text.match(/task_[\w]+/);
-    
-    if (taskIdMatch) {
-      const taskId = taskIdMatch[0];
-      const result = await executeMcpTool('task_results', {
-        taskId,
-        format: 'detailed'
-      });
-      log('✅ task_results: PASSED', 'green');
-      results.passed++;
-      results.tools.task_results = { status: 'passed', result };
-    } else {
-      log('⚠️  task_results: SKIPPED (no tasks found)', 'yellow');
-      results.tools.task_results = { status: 'skipped', reason: 'No tasks available' };
-    }
-  } catch (error) {
-    log('❌ task_results: FAILED', 'red');
-    log(`   Error: ${error.message}`, 'red');
-    results.failed++;
-    results.tools.task_results = { status: 'failed', error: error.message };
-  }
-
-  // Summary
-  log('\n' + '=' .repeat(60), 'cyan');
-  log('📊 Test Summary', 'cyan');
-  log('=' .repeat(60), 'cyan');
-  log(`Total Tests: ${results.passed + results.failed}`, 'blue');
-  log(`Passed: ${results.passed}`, 'green');
-  log(`Failed: ${results.failed}`, results.failed > 0 ? 'red' : 'green');
-  
-  // Tool-by-tool summary
-  log('\nTool Results:', 'blue');
-  Object.entries(results.tools).forEach(([tool, result]) => {
-    const status = result.status === 'passed' ? '✅' : result.status === 'failed' ? '❌' : '⚠️';
-    const color = result.status === 'passed' ? 'green' : result.status === 'failed' ? 'red' : 'yellow';
-    log(`  ${status} ${tool}: ${result.status.toUpperCase()}`, color);
-  });
-
-  // Performance metrics
-  if (results.tools.memory_usage?.status === 'passed') {
-    log('\n📈 System Metrics:', 'blue');
-    const memText = results.tools.memory_usage.result.content[0].text;
-    log(`  ${memText.split('\n')[0]}`, 'cyan');
-  }
-
-  // Final result
-  log('\n' + '=' .repeat(60), 'cyan');
-  if (results.failed === 0) {
-    log('🎉 All MCP tools are working correctly!', 'green');
-    log('✨ The 5-agent swarm was successfully created and tested.', 'green');
-  } else {
-    log('⚠️  Some tests failed. Please check the errors above.', 'red');
-  }
-  log('=' .repeat(60), 'cyan');
-
-  // Save detailed results
-  const fs = require('fs');
-  const resultsPath = path.join(__dirname, 'mcp-test-results.json');
-  fs.writeFileSync(resultsPath, JSON.stringify(results, null, 2));
-  log(`\n📄 Detailed results saved to: ${resultsPath}`, 'cyan');
-}
-
-// Run tests
-testAllMcpTools().catch(error => {
-  log('\n💥 Fatal error during testing:', 'red');
-  log(error.message, 'red');
-  process.exit(1);
-=======
-#!/usr/bin/env node
-/**
- * Comprehensive MCP Tools Test Suite
- * Tests all 12 MCP tools with a 5-agent swarm
- */
-
-import { spawn  } from 'child_process';
-import path from 'path';
-import { fileURLToPath } from 'url';
-import { dirname } from 'path';
-
-const __filename = fileURLToPath(import.meta.url);
-const __dirname = dirname(__filename);
-
-// Colors for output
-const colors = {
-  reset: '\x1b[0m',
-  green: '\x1b[32m',
-  red: '\x1b[31m',
-  yellow: '\x1b[33m',
-  blue: '\x1b[34m',
-  cyan: '\x1b[36m',
-};
-
-function log(message, color = 'reset') {
-  console.log(`${colors[color]}${message}${colors.reset}`);
-}
-
-// Execute MCP tool
-async function executeMcpTool(toolName, args = {}) {
-  return new Promise((resolve, reject) => {
-    const request = {
-      jsonrpc: '2.0',
-      method: 'tools/call',
-      params: {
-        name: toolName,
-        arguments: args,
-      },
-      id: Date.now(),
-    };
-
-    const mcpPath = path.join(__dirname, '..', 'mcp-server.sh');
-    const mcp = spawn(mcpPath, [], {
-      stdio: ['pipe', 'pipe', 'pipe'],
-    });
-
-    let output = '';
-    let error = '';
-
-    mcp.stdout.on('data', (data) => {
-      output += data.toString();
-    });
-
-    mcp.stderr.on('data', (data) => {
-      error += data.toString();
-    });
-
-    mcp.on('close', (code) => {
-      try {
-        const lines = output.trim().split('\n');
-        for (const line of lines) {
-          if (line.trim()) {
-            const response = JSON.parse(line);
-            if (response.id === request.id) {
-              if (response.error) {
-                reject(new Error(response.error.message));
-              } else {
-                resolve(response.result);
-              }
-              return;
-            }
-          }
-        }
-        reject(new Error('No valid response received'));
-      } catch (err) {
-        reject(err);
-      }
-    });
-
-    // Send request
     mcp.stdin.write(`${JSON.stringify(request) }\n`);
     mcp.stdin.end();
   });
@@ -707,5 +354,4 @@
   log('\n💥 Fatal error during testing:', 'red');
   log(error.message, 'red');
   process.exit(1);
->>>>>>> 693b6918
 });