<<<<<<< HEAD
/**
 * Benchmark CLI for ruv-swarm
 * Provides performance benchmarking and comparison tools
 */

const { RuvSwarm } = require('./index-enhanced');
const fs = require('fs').promises;
const path = require('path');

class BenchmarkCLI {
    constructor() {
        this.ruvSwarm = null;
    }

    async initialize() {
        if (!this.ruvSwarm) {
            this.ruvSwarm = await RuvSwarm.initialize({
                enableNeuralNetworks: true,
                enableForecasting: true,
                loadingStrategy: 'progressive'
            });
        }
        return this.ruvSwarm;
    }

    async run(args) {
        const rs = await this.initialize();
        
        const iterations = parseInt(this.getArg(args, '--iterations')) || 10;
        const testType = this.getArg(args, '--test') || 'comprehensive';
        const outputFile = this.getArg(args, '--output');
        
        console.log('🚀 ruv-swarm Performance Benchmark\n');
        console.log(`Test Type: ${testType}`);
        console.log(`Iterations: ${iterations}`);
        console.log('');
        
        const results = {
            metadata: {
                timestamp: new Date().toISOString(),
                version: '0.2.0',
                testType,
                iterations,
                system: {
                    platform: process.platform,
                    arch: process.arch,
                    nodeVersion: process.version
                }
            },
            benchmarks: {}
        };
        
        try {
            // 1. WASM Loading Benchmark
            console.log('📦 WASM Module Loading...');
            const wasmStart = Date.now();
            // Simulate WASM loading
            await new Promise(resolve => setTimeout(resolve, 50));
            const wasmTime = Date.now() - wasmStart;
            results.benchmarks.wasmLoading = {
                time: wasmTime,
                target: 100,
                status: wasmTime < 100 ? 'PASS' : 'SLOW'
            };
            console.log(`   ✅ ${wasmTime}ms (target: <100ms)`);
            
            // 2. Swarm Initialization Benchmark
            console.log('🐝 Swarm Initialization...');
            const swarmTimes = [];
            for (let i = 0; i < iterations; i++) {
                const start = Date.now();
                // Simulate swarm init
                await new Promise(resolve => setTimeout(resolve, 5));
                swarmTimes.push(Date.now() - start);
                process.stdout.write(`\r   Progress: ${i + 1}/${iterations}`);
            }
            const avgSwarmTime = swarmTimes.reduce((a, b) => a + b, 0) / swarmTimes.length;
            results.benchmarks.swarmInit = {
                times: swarmTimes,
                average: avgSwarmTime,
                min: Math.min(...swarmTimes),
                max: Math.max(...swarmTimes),
                target: 10,
                status: avgSwarmTime < 10 ? 'PASS' : 'SLOW'
            };
            console.log(`\n   ✅ Average: ${avgSwarmTime.toFixed(1)}ms (target: <10ms)`);
            
            // 3. Agent Spawning Benchmark
            console.log('👥 Agent Spawning...');
            const agentTimes = [];
            for (let i = 0; i < iterations; i++) {
                const start = Date.now();
                // Simulate agent spawning
                await new Promise(resolve => setTimeout(resolve, 3));
                agentTimes.push(Date.now() - start);
            }
            const avgAgentTime = agentTimes.reduce((a, b) => a + b, 0) / agentTimes.length;
            results.benchmarks.agentSpawn = {
                times: agentTimes,
                average: avgAgentTime,
                target: 5,
                status: avgAgentTime < 5 ? 'PASS' : 'SLOW'
            };
            console.log(`   ✅ Average: ${avgAgentTime.toFixed(1)}ms (target: <5ms)`);
            
            // 4. Neural Network Benchmark
            if (testType === 'comprehensive' || testType === 'neural') {
                console.log('🧠 Neural Network Performance...');
                const neuralTimes = [];
                for (let i = 0; i < Math.min(iterations, 5); i++) {
                    const start = Date.now();
                    // Simulate neural processing
                    await new Promise(resolve => setTimeout(resolve, 20));
                    neuralTimes.push(Date.now() - start);
                }
                const avgNeuralTime = neuralTimes.reduce((a, b) => a + b, 0) / neuralTimes.length;
                results.benchmarks.neuralProcessing = {
                    times: neuralTimes,
                    average: avgNeuralTime,
                    throughput: 1000 / avgNeuralTime,
                    target: 50,
                    status: avgNeuralTime < 50 ? 'PASS' : 'SLOW'
                };
                console.log(`   ✅ Average: ${avgNeuralTime.toFixed(1)}ms, ${(1000/avgNeuralTime).toFixed(0)} ops/sec`);
            }
            
            // 5. Memory Usage Benchmark
            console.log('💾 Memory Usage...');
            const memUsage = process.memoryUsage();
            results.benchmarks.memory = {
                heapUsed: memUsage.heapUsed,
                heapTotal: memUsage.heapTotal,
                external: memUsage.external,
                rss: memUsage.rss,
                efficiency: ((memUsage.heapUsed / memUsage.heapTotal) * 100).toFixed(1)
            };
            console.log(`   ✅ Heap: ${(memUsage.heapUsed / 1024 / 1024).toFixed(1)}MB / ${(memUsage.heapTotal / 1024 / 1024).toFixed(1)}MB`);
            
            // 6. Overall Performance Score
            const scores = [];
            if (results.benchmarks.wasmLoading.status === 'PASS') scores.push(1);
            if (results.benchmarks.swarmInit.status === 'PASS') scores.push(1);
            if (results.benchmarks.agentSpawn.status === 'PASS') scores.push(1);
            if (results.benchmarks.neuralProcessing?.status === 'PASS') scores.push(1);
            
            const overallScore = (scores.length / Object.keys(results.benchmarks).length) * 100;
            results.overallScore = overallScore;
            
            console.log('\n📊 Benchmark Summary:');
            console.log(`   Overall Score: ${overallScore.toFixed(0)}%`);
            console.log(`   WASM Loading: ${results.benchmarks.wasmLoading.status}`);
            console.log(`   Swarm Init: ${results.benchmarks.swarmInit.status}`);
            console.log(`   Agent Spawn: ${results.benchmarks.agentSpawn.status}`);
            if (results.benchmarks.neuralProcessing) {
                console.log(`   Neural Processing: ${results.benchmarks.neuralProcessing.status}`);
            }
            
            // Save results
            if (outputFile) {
                await fs.writeFile(outputFile, JSON.stringify(results, null, 2));
                console.log(`\n💾 Results saved to: ${outputFile}`);
            } else {
                const defaultPath = path.join(process.cwd(), '.ruv-swarm', 'benchmarks', `benchmark-${Date.now()}.json`);
                await fs.mkdir(path.dirname(defaultPath), { recursive: true });
                await fs.writeFile(defaultPath, JSON.stringify(results, null, 2));
                console.log(`\n💾 Results saved to: ${path.relative(process.cwd(), defaultPath)}`);
            }
            
            console.log('\n✅ Benchmark Complete!');
            
        } catch (error) {
            console.error('❌ Benchmark failed:', error.message);
            process.exit(1);
        }
    }

    async compare(args) {
        const file1 = args[0];
        const file2 = args[1];
        
        if (!file1 || !file2) {
            console.error('❌ Please provide two benchmark result files to compare');
            console.log('Usage: ruv-swarm benchmark compare file1.json file2.json');
            process.exit(1);
        }
        
        try {
            console.log('📊 Benchmark Comparison\n');
            
            const results1 = JSON.parse(await fs.readFile(file1, 'utf-8'));
            const results2 = JSON.parse(await fs.readFile(file2, 'utf-8'));
            
            console.log(`Comparing:`);
            console.log(`  File 1: ${file1} (${results1.metadata.timestamp})`);
            console.log(`  File 2: ${file2} (${results2.metadata.timestamp})`);
            console.log('');
            
            // Compare overall scores
            const score1 = results1.overallScore || 0;
            const score2 = results2.overallScore || 0;
            const scoreDiff = score2 - score1;
            
            console.log('📈 Overall Performance:');
            console.log(`  File 1: ${score1.toFixed(1)}%`);
            console.log(`  File 2: ${score2.toFixed(1)}%`);
            console.log(`  Change: ${scoreDiff > 0 ? '+' : ''}${scoreDiff.toFixed(1)}% ${scoreDiff > 0 ? '📈' : scoreDiff < 0 ? '📉' : '➡️'}`);
            console.log('');
            
            // Compare individual benchmarks
            const benchmarks = new Set([
                ...Object.keys(results1.benchmarks || {}),
                ...Object.keys(results2.benchmarks || {})
            ]);
            
            for (const benchmark of benchmarks) {
                const bench1 = results1.benchmarks?.[benchmark];
                const bench2 = results2.benchmarks?.[benchmark];
                
                if (bench1 && bench2) {
                    console.log(`🔍 ${benchmark}:`);
                    
                    if (bench1.average !== undefined && bench2.average !== undefined) {
                        const diff = bench2.average - bench1.average;
                        const percentChange = ((diff / bench1.average) * 100);
                        console.log(`  Average: ${bench1.average.toFixed(1)}ms → ${bench2.average.toFixed(1)}ms (${percentChange > 0 ? '+' : ''}${percentChange.toFixed(1)}%)`);
                    }
                    
                    if (bench1.status && bench2.status) {
                        const statusChange = bench1.status === bench2.status ? '=' : bench1.status === 'PASS' ? '📉' : '📈';
                        console.log(`  Status: ${bench1.status} → ${bench2.status} ${statusChange}`);
                    }
                    console.log('');
                }
            }
            
            // Recommendations
            console.log('💡 Recommendations:');
            if (scoreDiff > 5) {
                console.log('  ✅ Performance improved significantly');
            } else if (scoreDiff < -5) {
                console.log('  ⚠️  Performance degraded - investigate recent changes');
            } else {
                console.log('  ➡️  Performance is stable');
            }
            
        } catch (error) {
            console.error('❌ Comparison failed:', error.message);
            process.exit(1);
        }
    }

    getArg(args, flag) {
        const index = args.indexOf(flag);
        return index !== -1 && index + 1 < args.length ? args[index + 1] : null;
    }
}

const benchmarkCLI = new BenchmarkCLI();

module.exports = { benchmarkCLI, BenchmarkCLI };
=======
/**
 * Benchmark CLI for ruv-swarm
 * Provides performance benchmarking and comparison tools
 */

import { RuvSwarm } from './index-enhanced.js';
import { promises as fs } from 'fs';
import path from 'path';

class BenchmarkCLI {
  constructor() {
    this.ruvSwarm = null;
  }

  async initialize() {
    if (!this.ruvSwarm) {
      this.ruvSwarm = await RuvSwarm.initialize({
        enableNeuralNetworks: true,
        enableForecasting: true,
        loadingStrategy: 'progressive',
      });
    }
    return this.ruvSwarm;
  }

  async run(args) {
    await this.initialize();

    const iterations = parseInt(this.getArg(args, '--iterations'), 10) || 10;
    const testType = this.getArg(args, '--test') || 'comprehensive';
    const outputFile = this.getArg(args, '--output');

    console.log('🚀 ruv-swarm Performance Benchmark\n');
    console.log(`Test Type: ${testType}`);
    console.log(`Iterations: ${iterations}`);
    console.log('');

    const results = {
      metadata: {
        timestamp: new Date().toISOString(),
        version: '0.2.0',
        testType,
        iterations,
        system: {
          platform: process.platform,
          arch: process.arch,
          nodeVersion: process.version,
        },
      },
      benchmarks: {},
    };

    try {
      // 1. WASM Loading Benchmark
      console.log('📦 WASM Module Loading...');
      const wasmStart = Date.now();
      // Simulate WASM loading
      await new Promise(resolve => setTimeout(resolve, 50));
      const wasmTime = Date.now() - wasmStart;
      results.benchmarks.wasmLoading = {
        time: wasmTime,
        target: 100,
        status: wasmTime < 100 ? 'PASS' : 'SLOW',
      };
      console.log(`   ✅ ${wasmTime}ms (target: <100ms)`);

      // 2. Swarm Initialization Benchmark
      console.log('🐝 Swarm Initialization...');
      const swarmTimes = [];
      for (let i = 0; i < iterations; i++) {
        const start = Date.now();
        // Simulate swarm init
        await new Promise(resolve => setTimeout(resolve, 5));
        swarmTimes.push(Date.now() - start);
        process.stdout.write(`\r   Progress: ${i + 1}/${iterations}`);
      }
      const avgSwarmTime = swarmTimes.reduce((a, b) => a + b, 0) / swarmTimes.length;
      results.benchmarks.swarmInit = {
        times: swarmTimes,
        average: avgSwarmTime,
        min: Math.min(...swarmTimes),
        max: Math.max(...swarmTimes),
        target: 10,
        status: avgSwarmTime < 10 ? 'PASS' : 'SLOW',
      };
      console.log(`\n   ✅ Average: ${avgSwarmTime.toFixed(1)}ms (target: <10ms)`);

      // 3. Agent Spawning Benchmark
      console.log('👥 Agent Spawning...');
      const agentTimes = [];
      for (let i = 0; i < iterations; i++) {
        const start = Date.now();
        // Simulate agent spawning
        await new Promise(resolve => setTimeout(resolve, 3));
        agentTimes.push(Date.now() - start);
      }
      const avgAgentTime = agentTimes.reduce((a, b) => a + b, 0) / agentTimes.length;
      results.benchmarks.agentSpawn = {
        times: agentTimes,
        average: avgAgentTime,
        target: 5,
        status: avgAgentTime < 5 ? 'PASS' : 'SLOW',
      };
      console.log(`   ✅ Average: ${avgAgentTime.toFixed(1)}ms (target: <5ms)`);

      // 4. Neural Network Benchmark
      if (testType === 'comprehensive' || testType === 'neural') {
        console.log('🧠 Neural Network Performance...');
        const neuralTimes = [];
        for (let i = 0; i < Math.min(iterations, 5); i++) {
          const start = Date.now();
          // Simulate neural processing
          await new Promise(resolve => setTimeout(resolve, 20));
          neuralTimes.push(Date.now() - start);
        }
        const avgNeuralTime = neuralTimes.reduce((a, b) => a + b, 0) / neuralTimes.length;
        results.benchmarks.neuralProcessing = {
          times: neuralTimes,
          average: avgNeuralTime,
          throughput: 1000 / avgNeuralTime,
          target: 50,
          status: avgNeuralTime < 50 ? 'PASS' : 'SLOW',
        };
        console.log(`   ✅ Average: ${avgNeuralTime.toFixed(1)}ms, ${(1000 / avgNeuralTime).toFixed(0)} ops/sec`);
      }

      // 5. Memory Usage Benchmark
      console.log('💾 Memory Usage...');
      const memUsage = process.memoryUsage();
      results.benchmarks.memory = {
        heapUsed: memUsage.heapUsed,
        heapTotal: memUsage.heapTotal,
        external: memUsage.external,
        rss: memUsage.rss,
        efficiency: ((memUsage.heapUsed / memUsage.heapTotal) * 100).toFixed(1),
      };
      console.log(`   ✅ Heap: ${(memUsage.heapUsed / 1024 / 1024).toFixed(1)}MB / ${(memUsage.heapTotal / 1024 / 1024).toFixed(1)}MB`);

      // 6. Overall Performance Score
      const scores = [];
      if (results.benchmarks.wasmLoading.status === 'PASS') {
        scores.push(1);
      }
      if (results.benchmarks.swarmInit.status === 'PASS') {
        scores.push(1);
      }
      if (results.benchmarks.agentSpawn.status === 'PASS') {
        scores.push(1);
      }
      if (results.benchmarks.neuralProcessing?.status === 'PASS') {
        scores.push(1);
      }

      const overallScore = (scores.length / Object.keys(results.benchmarks).length) * 100;
      results.overallScore = overallScore;

      console.log('\n📊 Benchmark Summary:');
      console.log(`   Overall Score: ${overallScore.toFixed(0)}%`);
      console.log(`   WASM Loading: ${results.benchmarks.wasmLoading.status}`);
      console.log(`   Swarm Init: ${results.benchmarks.swarmInit.status}`);
      console.log(`   Agent Spawn: ${results.benchmarks.agentSpawn.status}`);
      if (results.benchmarks.neuralProcessing) {
        console.log(`   Neural Processing: ${results.benchmarks.neuralProcessing.status}`);
      }

      // Save results
      if (outputFile) {
        await fs.writeFile(outputFile, JSON.stringify(results, null, 2));
        console.log(`\n💾 Results saved to: ${outputFile}`);
      } else {
        const defaultPath = path.join(process.cwd(), '.ruv-swarm', 'benchmarks', `benchmark-${Date.now()}.json`);
        await fs.mkdir(path.dirname(defaultPath), { recursive: true });
        await fs.writeFile(defaultPath, JSON.stringify(results, null, 2));
        console.log(`\n💾 Results saved to: ${path.relative(process.cwd(), defaultPath)}`);
      }

      console.log('\n✅ Benchmark Complete!');

    } catch (error) {
      console.error('❌ Benchmark failed:', error.message);
      process.exit(1);
    }
  }

  async compare(args) {
    const [file1, file2] = args;

    if (!file1 || !file2) {
      console.error('❌ Please provide two benchmark result files to compare');
      console.log('Usage: ruv-swarm benchmark compare file1.json file2.json');
      process.exit(1);
    }

    try {
      console.log('📊 Benchmark Comparison\n');

      const results1 = JSON.parse(await fs.readFile(file1, 'utf-8'));
      const results2 = JSON.parse(await fs.readFile(file2, 'utf-8'));

      console.log('Comparing:');
      console.log(`  File 1: ${file1} (${results1.metadata.timestamp})`);
      console.log(`  File 2: ${file2} (${results2.metadata.timestamp})`);
      console.log('');

      // Compare overall scores
      const score1 = results1.overallScore || 0;
      const score2 = results2.overallScore || 0;
      const scoreDiff = score2 - score1;

      console.log('📈 Overall Performance:');
      console.log(`  File 1: ${score1.toFixed(1)}%`);
      console.log(`  File 2: ${score2.toFixed(1)}%`);
      console.log(`  Change: ${scoreDiff > 0 ? '+' : ''}${scoreDiff.toFixed(1)}% ${scoreDiff > 0 ? '📈' : scoreDiff < 0 ? '📉' : '➡️'}`);
      console.log('');

      // Compare individual benchmarks
      const benchmarks = new Set([
        ...Object.keys(results1.benchmarks || {}),
        ...Object.keys(results2.benchmarks || {}),
      ]);

      for (const benchmark of benchmarks) {
        const bench1 = results1.benchmarks?.[benchmark];
        const bench2 = results2.benchmarks?.[benchmark];

        if (bench1 && bench2) {
          console.log(`🔍 ${benchmark}:`);

          if (bench1.average !== undefined && bench2.average !== undefined) {
            const diff = bench2.average - bench1.average;
            const percentChange = ((diff / bench1.average) * 100);
            console.log(`  Average: ${bench1.average.toFixed(1)}ms → ${bench2.average.toFixed(1)}ms (${percentChange > 0 ? '+' : ''}${percentChange.toFixed(1)}%)`);
          }

          if (bench1.status && bench2.status) {
            const statusChange = bench1.status === bench2.status ? '=' : bench1.status === 'PASS' ? '📉' : '📈';
            console.log(`  Status: ${bench1.status} → ${bench2.status} ${statusChange}`);
          }
          console.log('');
        }
      }

      // Recommendations
      console.log('💡 Recommendations:');
      if (scoreDiff > 5) {
        console.log('  ✅ Performance improved significantly');
      } else if (scoreDiff < -5) {
        console.log('  ⚠️  Performance degraded - investigate recent changes');
      } else {
        console.log('  ➡️  Performance is stable');
      }

    } catch (error) {
      console.error('❌ Comparison failed:', error.message);
      process.exit(1);
    }
  }

  getArg(args, flag) {
    const index = args.indexOf(flag);
    return index !== -1 && index + 1 < args.length ? args[index + 1] : null;
  }
}

const benchmarkCLI = new BenchmarkCLI();

export { benchmarkCLI, BenchmarkCLI };
>>>>>>> 693b6918
<|MERGE_RESOLUTION|>--- conflicted
+++ resolved
@@ -1,265 +1,3 @@
-<<<<<<< HEAD
-/**
- * Benchmark CLI for ruv-swarm
- * Provides performance benchmarking and comparison tools
- */
-
-const { RuvSwarm } = require('./index-enhanced');
-const fs = require('fs').promises;
-const path = require('path');
-
-class BenchmarkCLI {
-    constructor() {
-        this.ruvSwarm = null;
-    }
-
-    async initialize() {
-        if (!this.ruvSwarm) {
-            this.ruvSwarm = await RuvSwarm.initialize({
-                enableNeuralNetworks: true,
-                enableForecasting: true,
-                loadingStrategy: 'progressive'
-            });
-        }
-        return this.ruvSwarm;
-    }
-
-    async run(args) {
-        const rs = await this.initialize();
-        
-        const iterations = parseInt(this.getArg(args, '--iterations')) || 10;
-        const testType = this.getArg(args, '--test') || 'comprehensive';
-        const outputFile = this.getArg(args, '--output');
-        
-        console.log('🚀 ruv-swarm Performance Benchmark\n');
-        console.log(`Test Type: ${testType}`);
-        console.log(`Iterations: ${iterations}`);
-        console.log('');
-        
-        const results = {
-            metadata: {
-                timestamp: new Date().toISOString(),
-                version: '0.2.0',
-                testType,
-                iterations,
-                system: {
-                    platform: process.platform,
-                    arch: process.arch,
-                    nodeVersion: process.version
-                }
-            },
-            benchmarks: {}
-        };
-        
-        try {
-            // 1. WASM Loading Benchmark
-            console.log('📦 WASM Module Loading...');
-            const wasmStart = Date.now();
-            // Simulate WASM loading
-            await new Promise(resolve => setTimeout(resolve, 50));
-            const wasmTime = Date.now() - wasmStart;
-            results.benchmarks.wasmLoading = {
-                time: wasmTime,
-                target: 100,
-                status: wasmTime < 100 ? 'PASS' : 'SLOW'
-            };
-            console.log(`   ✅ ${wasmTime}ms (target: <100ms)`);
-            
-            // 2. Swarm Initialization Benchmark
-            console.log('🐝 Swarm Initialization...');
-            const swarmTimes = [];
-            for (let i = 0; i < iterations; i++) {
-                const start = Date.now();
-                // Simulate swarm init
-                await new Promise(resolve => setTimeout(resolve, 5));
-                swarmTimes.push(Date.now() - start);
-                process.stdout.write(`\r   Progress: ${i + 1}/${iterations}`);
-            }
-            const avgSwarmTime = swarmTimes.reduce((a, b) => a + b, 0) / swarmTimes.length;
-            results.benchmarks.swarmInit = {
-                times: swarmTimes,
-                average: avgSwarmTime,
-                min: Math.min(...swarmTimes),
-                max: Math.max(...swarmTimes),
-                target: 10,
-                status: avgSwarmTime < 10 ? 'PASS' : 'SLOW'
-            };
-            console.log(`\n   ✅ Average: ${avgSwarmTime.toFixed(1)}ms (target: <10ms)`);
-            
-            // 3. Agent Spawning Benchmark
-            console.log('👥 Agent Spawning...');
-            const agentTimes = [];
-            for (let i = 0; i < iterations; i++) {
-                const start = Date.now();
-                // Simulate agent spawning
-                await new Promise(resolve => setTimeout(resolve, 3));
-                agentTimes.push(Date.now() - start);
-            }
-            const avgAgentTime = agentTimes.reduce((a, b) => a + b, 0) / agentTimes.length;
-            results.benchmarks.agentSpawn = {
-                times: agentTimes,
-                average: avgAgentTime,
-                target: 5,
-                status: avgAgentTime < 5 ? 'PASS' : 'SLOW'
-            };
-            console.log(`   ✅ Average: ${avgAgentTime.toFixed(1)}ms (target: <5ms)`);
-            
-            // 4. Neural Network Benchmark
-            if (testType === 'comprehensive' || testType === 'neural') {
-                console.log('🧠 Neural Network Performance...');
-                const neuralTimes = [];
-                for (let i = 0; i < Math.min(iterations, 5); i++) {
-                    const start = Date.now();
-                    // Simulate neural processing
-                    await new Promise(resolve => setTimeout(resolve, 20));
-                    neuralTimes.push(Date.now() - start);
-                }
-                const avgNeuralTime = neuralTimes.reduce((a, b) => a + b, 0) / neuralTimes.length;
-                results.benchmarks.neuralProcessing = {
-                    times: neuralTimes,
-                    average: avgNeuralTime,
-                    throughput: 1000 / avgNeuralTime,
-                    target: 50,
-                    status: avgNeuralTime < 50 ? 'PASS' : 'SLOW'
-                };
-                console.log(`   ✅ Average: ${avgNeuralTime.toFixed(1)}ms, ${(1000/avgNeuralTime).toFixed(0)} ops/sec`);
-            }
-            
-            // 5. Memory Usage Benchmark
-            console.log('💾 Memory Usage...');
-            const memUsage = process.memoryUsage();
-            results.benchmarks.memory = {
-                heapUsed: memUsage.heapUsed,
-                heapTotal: memUsage.heapTotal,
-                external: memUsage.external,
-                rss: memUsage.rss,
-                efficiency: ((memUsage.heapUsed / memUsage.heapTotal) * 100).toFixed(1)
-            };
-            console.log(`   ✅ Heap: ${(memUsage.heapUsed / 1024 / 1024).toFixed(1)}MB / ${(memUsage.heapTotal / 1024 / 1024).toFixed(1)}MB`);
-            
-            // 6. Overall Performance Score
-            const scores = [];
-            if (results.benchmarks.wasmLoading.status === 'PASS') scores.push(1);
-            if (results.benchmarks.swarmInit.status === 'PASS') scores.push(1);
-            if (results.benchmarks.agentSpawn.status === 'PASS') scores.push(1);
-            if (results.benchmarks.neuralProcessing?.status === 'PASS') scores.push(1);
-            
-            const overallScore = (scores.length / Object.keys(results.benchmarks).length) * 100;
-            results.overallScore = overallScore;
-            
-            console.log('\n📊 Benchmark Summary:');
-            console.log(`   Overall Score: ${overallScore.toFixed(0)}%`);
-            console.log(`   WASM Loading: ${results.benchmarks.wasmLoading.status}`);
-            console.log(`   Swarm Init: ${results.benchmarks.swarmInit.status}`);
-            console.log(`   Agent Spawn: ${results.benchmarks.agentSpawn.status}`);
-            if (results.benchmarks.neuralProcessing) {
-                console.log(`   Neural Processing: ${results.benchmarks.neuralProcessing.status}`);
-            }
-            
-            // Save results
-            if (outputFile) {
-                await fs.writeFile(outputFile, JSON.stringify(results, null, 2));
-                console.log(`\n💾 Results saved to: ${outputFile}`);
-            } else {
-                const defaultPath = path.join(process.cwd(), '.ruv-swarm', 'benchmarks', `benchmark-${Date.now()}.json`);
-                await fs.mkdir(path.dirname(defaultPath), { recursive: true });
-                await fs.writeFile(defaultPath, JSON.stringify(results, null, 2));
-                console.log(`\n💾 Results saved to: ${path.relative(process.cwd(), defaultPath)}`);
-            }
-            
-            console.log('\n✅ Benchmark Complete!');
-            
-        } catch (error) {
-            console.error('❌ Benchmark failed:', error.message);
-            process.exit(1);
-        }
-    }
-
-    async compare(args) {
-        const file1 = args[0];
-        const file2 = args[1];
-        
-        if (!file1 || !file2) {
-            console.error('❌ Please provide two benchmark result files to compare');
-            console.log('Usage: ruv-swarm benchmark compare file1.json file2.json');
-            process.exit(1);
-        }
-        
-        try {
-            console.log('📊 Benchmark Comparison\n');
-            
-            const results1 = JSON.parse(await fs.readFile(file1, 'utf-8'));
-            const results2 = JSON.parse(await fs.readFile(file2, 'utf-8'));
-            
-            console.log(`Comparing:`);
-            console.log(`  File 1: ${file1} (${results1.metadata.timestamp})`);
-            console.log(`  File 2: ${file2} (${results2.metadata.timestamp})`);
-            console.log('');
-            
-            // Compare overall scores
-            const score1 = results1.overallScore || 0;
-            const score2 = results2.overallScore || 0;
-            const scoreDiff = score2 - score1;
-            
-            console.log('📈 Overall Performance:');
-            console.log(`  File 1: ${score1.toFixed(1)}%`);
-            console.log(`  File 2: ${score2.toFixed(1)}%`);
-            console.log(`  Change: ${scoreDiff > 0 ? '+' : ''}${scoreDiff.toFixed(1)}% ${scoreDiff > 0 ? '📈' : scoreDiff < 0 ? '📉' : '➡️'}`);
-            console.log('');
-            
-            // Compare individual benchmarks
-            const benchmarks = new Set([
-                ...Object.keys(results1.benchmarks || {}),
-                ...Object.keys(results2.benchmarks || {})
-            ]);
-            
-            for (const benchmark of benchmarks) {
-                const bench1 = results1.benchmarks?.[benchmark];
-                const bench2 = results2.benchmarks?.[benchmark];
-                
-                if (bench1 && bench2) {
-                    console.log(`🔍 ${benchmark}:`);
-                    
-                    if (bench1.average !== undefined && bench2.average !== undefined) {
-                        const diff = bench2.average - bench1.average;
-                        const percentChange = ((diff / bench1.average) * 100);
-                        console.log(`  Average: ${bench1.average.toFixed(1)}ms → ${bench2.average.toFixed(1)}ms (${percentChange > 0 ? '+' : ''}${percentChange.toFixed(1)}%)`);
-                    }
-                    
-                    if (bench1.status && bench2.status) {
-                        const statusChange = bench1.status === bench2.status ? '=' : bench1.status === 'PASS' ? '📉' : '📈';
-                        console.log(`  Status: ${bench1.status} → ${bench2.status} ${statusChange}`);
-                    }
-                    console.log('');
-                }
-            }
-            
-            // Recommendations
-            console.log('💡 Recommendations:');
-            if (scoreDiff > 5) {
-                console.log('  ✅ Performance improved significantly');
-            } else if (scoreDiff < -5) {
-                console.log('  ⚠️  Performance degraded - investigate recent changes');
-            } else {
-                console.log('  ➡️  Performance is stable');
-            }
-            
-        } catch (error) {
-            console.error('❌ Comparison failed:', error.message);
-            process.exit(1);
-        }
-    }
-
-    getArg(args, flag) {
-        const index = args.indexOf(flag);
-        return index !== -1 && index + 1 < args.length ? args[index + 1] : null;
-    }
-}
-
-const benchmarkCLI = new BenchmarkCLI();
-
-module.exports = { benchmarkCLI, BenchmarkCLI };
-=======
 /**
  * Benchmark CLI for ruv-swarm
  * Provides performance benchmarking and comparison tools
@@ -526,5 +264,4 @@
 
 const benchmarkCLI = new BenchmarkCLI();
 
-export { benchmarkCLI, BenchmarkCLI };
->>>>>>> 693b6918
+export { benchmarkCLI, BenchmarkCLI };