<<<<<<< HEAD
#!/usr/bin/env node

/**
 * CLI handler for ruv-swarm hooks
 * Usage: npx ruv-swarm hook <type> [options]
 */

const hooks = require('./index');

async function main() {
    const args = process.argv.slice(2);
    
    // Skip if not a hook command
    if (args[0] !== 'hook') {
        return;
    }
    
    const hookType = args[1];
    const options = parseArgs(args.slice(2));
    
    try {
        const result = await hooks.handleHook(hookType, options);
        
        // Output JSON response for Claude Code to parse
        console.log(JSON.stringify(result, null, 2));
        
        // Exit with appropriate code
        if (result.continue === false) {
            process.exit(2); // Blocking error
        } else {
            process.exit(0); // Success
        }
    } catch (error) {
        console.error(JSON.stringify({
            continue: true,
            error: error.message,
            stack: process.env.DEBUG ? error.stack : undefined
        }));
        process.exit(1); // Non-blocking error
    }
}

function parseArgs(args) {
    const options = {};
    
    for (let i = 0; i < args.length; i++) {
        const arg = args[i];
        
        if (arg.startsWith('--')) {
            const key = arg.substring(2);
            
            // Check if next arg is a value or another flag
            if (i + 1 < args.length && !args[i + 1].startsWith('--')) {
                // Next arg is the value
                options[toCamelCase(key)] = args[i + 1];
                i++; // Skip the value in next iteration
            } else {
                // Boolean flag
                options[toCamelCase(key)] = true;
            }
        } else if (!args[i - 1]?.startsWith('--')) {
            // Positional argument
            if (!options._) options._ = [];
            options._.push(arg);
        }
    }
    
    return options;
}

function toCamelCase(str) {
    return str.replace(/-([a-z])/g, (g) => g[1].toUpperCase());
}

// Run if called directly
if (require.main === module) {
    main().catch(console.error);
}

module.exports = { main };
=======
#!/usr/bin/env node

/**
 * CLI handler for ruv-swarm hooks
 * Usage: npx ruv-swarm hook <type> [options]
 */

import { handleHook } from './index.js';

async function main() {
  const args = process.argv.slice(2);

  // Skip if not a hook command
  if (args[0] !== 'hook') {
    return;
  }

  const [, hookType] = args;
  const options = parseArgs(args.slice(2));

  try {
    const result = await handleHook(hookType, options);

    // Output JSON response for Claude Code to parse
    console.log(JSON.stringify(result, null, 2));

    // Exit with appropriate code
    if (result.continue === false) {
      process.exit(2); // Blocking error
    } else {
      process.exit(0); // Success
    }
  } catch (error) {
    console.error(JSON.stringify({
      continue: true,
      error: error.message,
      stack: process.env.DEBUG ? error.stack : undefined,
    }));
    process.exit(1); // Non-blocking error
  }
}

function parseArgs(args) {
  const options = {};

  for (let i = 0; i < args.length; i++) {
    const arg = args[i];

    if (arg.startsWith('--')) {
      const key = arg.substring(2);

      // Check if next arg is a value or another flag
      if (i + 1 < args.length && !args[i + 1].startsWith('--')) {
        // Next arg is the value
        options[toCamelCase(key)] = args[i + 1];
        i++; // Skip the value in next iteration
      } else {
        // Boolean flag
        options[toCamelCase(key)] = true;
      }
    } else if (!args[i - 1]?.startsWith('--')) {
      // Positional argument
      if (!options._) {
        options._ = [];
      }
      options._.push(arg);
    }
  }

  return options;
}

function toCamelCase(str) {
  return str.replace(/-([a-z])/g, (g) => g[1].toUpperCase());
}

// Run if called directly
if (import.meta.url === `file://${process.argv[1]}`) {
  main().catch(console.error);
}

export { main };
>>>>>>> 693b6918
<|MERGE_RESOLUTION|>--- conflicted
+++ resolved
@@ -1,85 +1,3 @@
-<<<<<<< HEAD
-#!/usr/bin/env node
-
-/**
- * CLI handler for ruv-swarm hooks
- * Usage: npx ruv-swarm hook <type> [options]
- */
-
-const hooks = require('./index');
-
-async function main() {
-    const args = process.argv.slice(2);
-    
-    // Skip if not a hook command
-    if (args[0] !== 'hook') {
-        return;
-    }
-    
-    const hookType = args[1];
-    const options = parseArgs(args.slice(2));
-    
-    try {
-        const result = await hooks.handleHook(hookType, options);
-        
-        // Output JSON response for Claude Code to parse
-        console.log(JSON.stringify(result, null, 2));
-        
-        // Exit with appropriate code
-        if (result.continue === false) {
-            process.exit(2); // Blocking error
-        } else {
-            process.exit(0); // Success
-        }
-    } catch (error) {
-        console.error(JSON.stringify({
-            continue: true,
-            error: error.message,
-            stack: process.env.DEBUG ? error.stack : undefined
-        }));
-        process.exit(1); // Non-blocking error
-    }
-}
-
-function parseArgs(args) {
-    const options = {};
-    
-    for (let i = 0; i < args.length; i++) {
-        const arg = args[i];
-        
-        if (arg.startsWith('--')) {
-            const key = arg.substring(2);
-            
-            // Check if next arg is a value or another flag
-            if (i + 1 < args.length && !args[i + 1].startsWith('--')) {
-                // Next arg is the value
-                options[toCamelCase(key)] = args[i + 1];
-                i++; // Skip the value in next iteration
-            } else {
-                // Boolean flag
-                options[toCamelCase(key)] = true;
-            }
-        } else if (!args[i - 1]?.startsWith('--')) {
-            // Positional argument
-            if (!options._) options._ = [];
-            options._.push(arg);
-        }
-    }
-    
-    return options;
-}
-
-function toCamelCase(str) {
-    return str.replace(/-([a-z])/g, (g) => g[1].toUpperCase());
-}
-
-// Run if called directly
-if (require.main === module) {
-    main().catch(console.error);
-}
-
-module.exports = { main };
-=======
 #!/usr/bin/env node
 
 /**
@@ -161,5 +79,4 @@
   main().catch(console.error);
 }
 
-export { main };
->>>>>>> 693b6918
+export { main };