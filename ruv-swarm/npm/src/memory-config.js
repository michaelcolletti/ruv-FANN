<<<<<<< HEAD
/**
 * Memory configuration for cognitive patterns
 * Separated to avoid circular dependencies
 */

// Memory configuration for optimized patterns
const PATTERN_MEMORY_CONFIG = {
    convergent: {
        baseMemory: 250,  // Reduced from 291 MB
        poolSharing: 0.8, // 80% shared memory
        lazyLoading: true
    },
    divergent: {
        baseMemory: 280,  // Reduced from 473 MB
        poolSharing: 0.7, // 70% shared memory
        lazyLoading: true
    },
    lateral: {
        baseMemory: 300,  // Reduced from 557 MB
        poolSharing: 0.65, // 65% shared memory
        lazyLoading: true
    },
    systems: {
        baseMemory: 270,
        poolSharing: 0.75,
        lazyLoading: true
    },
    critical: {
        baseMemory: 260,
        poolSharing: 0.75,
        lazyLoading: true
    },
    abstract: {
        baseMemory: 265,
        poolSharing: 0.75,
        lazyLoading: true
    }
};

module.exports = {
    PATTERN_MEMORY_CONFIG
=======
/**
 * Memory configuration for cognitive patterns
 * Separated to avoid circular dependencies
 */

// Memory configuration for optimized patterns
const PATTERN_MEMORY_CONFIG = {
  convergent: {
    baseMemory: 250, // Reduced from 291 MB
    poolSharing: 0.8, // 80% shared memory
    lazyLoading: true,
  },
  divergent: {
    baseMemory: 280, // Reduced from 473 MB
    poolSharing: 0.7, // 70% shared memory
    lazyLoading: true,
  },
  lateral: {
    baseMemory: 300, // Reduced from 557 MB
    poolSharing: 0.65, // 65% shared memory
    lazyLoading: true,
  },
  systems: {
    baseMemory: 270,
    poolSharing: 0.75,
    lazyLoading: true,
  },
  critical: {
    baseMemory: 260,
    poolSharing: 0.75,
    lazyLoading: true,
  },
  abstract: {
    baseMemory: 265,
    poolSharing: 0.75,
    lazyLoading: true,
  },
};

module.exports = {
  PATTERN_MEMORY_CONFIG,
>>>>>>> 693b6918
};<|MERGE_RESOLUTION|>--- conflicted
+++ resolved
@@ -1,46 +1,3 @@
-<<<<<<< HEAD
-/**
- * Memory configuration for cognitive patterns
- * Separated to avoid circular dependencies
- */
-
-// Memory configuration for optimized patterns
-const PATTERN_MEMORY_CONFIG = {
-    convergent: {
-        baseMemory: 250,  // Reduced from 291 MB
-        poolSharing: 0.8, // 80% shared memory
-        lazyLoading: true
-    },
-    divergent: {
-        baseMemory: 280,  // Reduced from 473 MB
-        poolSharing: 0.7, // 70% shared memory
-        lazyLoading: true
-    },
-    lateral: {
-        baseMemory: 300,  // Reduced from 557 MB
-        poolSharing: 0.65, // 65% shared memory
-        lazyLoading: true
-    },
-    systems: {
-        baseMemory: 270,
-        poolSharing: 0.75,
-        lazyLoading: true
-    },
-    critical: {
-        baseMemory: 260,
-        poolSharing: 0.75,
-        lazyLoading: true
-    },
-    abstract: {
-        baseMemory: 265,
-        poolSharing: 0.75,
-        lazyLoading: true
-    }
-};
-
-module.exports = {
-    PATTERN_MEMORY_CONFIG
-=======
 /**
  * Memory configuration for cognitive patterns
  * Separated to avoid circular dependencies
@@ -82,5 +39,4 @@
 
 module.exports = {
   PATTERN_MEMORY_CONFIG,
->>>>>>> 693b6918
 };