<<<<<<< HEAD
/**
 * Claude Code Hooks for GitHub Coordination
 * Automatically coordinates swarm activities with GitHub
 */

const GHCoordinator = require('./gh-cli-coordinator');
const fs = require('fs').promises;
const path = require('path');

class ClaudeGitHubHooks {
  constructor(options = {}) {
    this.coordinator = new GHCoordinator(options);
    this.swarmId = options.swarmId || this.generateSwarmId();
    this.activeTask = null;
  }

  generateSwarmId() {
    // Generate swarm ID from environment or random
    return process.env.CLAUDE_SWARM_ID || `claude-${Date.now().toString(36)}`;
  }

  /**
   * Pre-task hook: Claim a GitHub issue before starting work
   */
  async preTask(taskDescription) {
    console.log(`🎯 Pre-task: Looking for GitHub issues related to: ${taskDescription}`);

    try {
      // Search for related issues
      const tasks = await this.coordinator.getAvailableTasks({ state: 'open' });
      
      // Find best matching task (simple keyword matching for now)
      const keywords = taskDescription.toLowerCase().split(' ');
      const matchedTask = tasks.find(task => {
        const taskText = `${task.title} ${task.body || ''}`.toLowerCase();
        return keywords.some(keyword => taskText.includes(keyword));
      });

      if (matchedTask) {
        const claimed = await this.coordinator.claimTask(this.swarmId, matchedTask.number);
        if (claimed) {
          this.activeTask = matchedTask.number;
          console.log(`✅ Claimed GitHub issue #${matchedTask.number}: ${matchedTask.title}`);
          return { claimed: true, issue: matchedTask.number };
        }
      }

      console.log('ℹ️ No matching GitHub issue found, proceeding without claim');
      return { claimed: false };
    } catch (error) {
      console.error('❌ Pre-task hook error:', error.message);
      return { error: error.message };
    }
  }

  /**
   * Post-edit hook: Update GitHub issue with progress
   */
  async postEdit(filePath, changes) {
    if (!this.activeTask) return;

    try {
      const message = `Updated \`${path.basename(filePath)}\`\n\n${changes.summary || 'File modified'}`;
      await this.coordinator.updateTaskProgress(this.swarmId, this.activeTask, message);
      console.log(`📝 Updated GitHub issue #${this.activeTask} with edit progress`);
    } catch (error) {
      console.error('❌ Post-edit hook error:', error.message);
    }
  }

  /**
   * Post-task hook: Complete or release the GitHub issue
   */
  async postTask(taskId, result) {
    if (!this.activeTask) return;

    try {
      if (result.completed) {
        const message = `✅ **Task Completed**\n\n${result.summary || 'Task completed successfully'}`;
        await this.coordinator.updateTaskProgress(this.swarmId, this.activeTask, message);
        
        // Option to auto-close issue (disabled by default)
        if (result.autoClose) {
          console.log(`🏁 Closing GitHub issue #${this.activeTask}`);
          // Use gh CLI to close issue
        }
      } else {
        await this.coordinator.releaseTask(this.swarmId, this.activeTask);
        console.log(`🔓 Released GitHub issue #${this.activeTask}`);
      }

      this.activeTask = null;
    } catch (error) {
      console.error('❌ Post-task hook error:', error.message);
    }
  }

  /**
   * Conflict detection hook
   */
  async detectConflicts() {
    try {
      const status = await this.coordinator.getCoordinationStatus();
      
      // Check if multiple swarms are working on similar files
      const conflicts = [];
      
      // Simple conflict detection based on swarm count
      if (Object.keys(status.swarmStatus).length > 1) {
        console.log('⚠️ Multiple swarms detected, checking for conflicts...');
        
        // More sophisticated conflict detection could be added here
        // For now, just warn about multiple active swarms
        return {
          hasConflicts: false,
          warningCount: Object.keys(status.swarmStatus).length - 1,
          message: 'Multiple swarms active, coordinate through GitHub issues'
        };
      }

      return { hasConflicts: false };
    } catch (error) {
      console.error('❌ Conflict detection error:', error.message);
      return { error: error.message };
    }
  }

  /**
   * Get coordination dashboard URL
   */
  async getDashboardUrl() {
    const baseUrl = `https://github.com/${this.coordinator.config.owner}/${this.coordinator.config.repo}`;
    return {
      issues: `${baseUrl}/issues?q=is:issue+is:open+label:${this.coordinator.config.labelPrefix}${this.swarmId}`,
      allSwarms: `${baseUrl}/issues?q=is:issue+is:open+label:${this.coordinator.config.labelPrefix}`,
      board: `${baseUrl}/projects`
    };
  }
}

// Hook registration for Claude Code
async function registerHooks() {
  const hooks = new ClaudeGitHubHooks({
    owner: process.env.GITHUB_OWNER || 'ruvnet',
    repo: process.env.GITHUB_REPO || 'ruv-FANN'
  });

  // Register with Claude Code's hook system
  return {
    'pre-task': (args) => hooks.preTask(args.description),
    'post-edit': (args) => hooks.postEdit(args.file, args.changes),
    'post-task': (args) => hooks.postTask(args.taskId, args.result),
    'check-conflicts': () => hooks.detectConflicts(),
    'get-dashboard': () => hooks.getDashboardUrl()
  };
}

=======
/**
 * Claude Code Hooks for GitHub Coordination
 * Automatically coordinates swarm activities with GitHub
 */

const GHCoordinator = require('./gh-cli-coordinator');
// const fs = require('fs').promises; // Unused - will be used in future implementation
const path = require('path');

class ClaudeGitHubHooks {
  constructor(options = {}) {
    this.coordinator = new GHCoordinator(options);
    this.swarmId = options.swarmId || this.generateSwarmId();
    this.activeTask = null;
  }

  generateSwarmId() {
    // Generate swarm ID from environment or random
    return process.env.CLAUDE_SWARM_ID || `claude-${Date.now().toString(36)}`;
  }

  /**
   * Pre-task hook: Claim a GitHub issue before starting work
   */
  async preTask(taskDescription) {
    console.log(`🎯 Pre-task: Looking for GitHub issues related to: ${taskDescription}`);

    try {
      // Search for related issues
      const tasks = await this.coordinator.getAvailableTasks({ state: 'open' });

      // Find best matching task (simple keyword matching for now)
      const keywords = taskDescription.toLowerCase().split(' ');
      const matchedTask = tasks.find(task => {
        const taskText = `${task.title} ${task.body || ''}`.toLowerCase();
        return keywords.some(keyword => taskText.includes(keyword));
      });

      if (matchedTask) {
        const claimed = await this.coordinator.claimTask(this.swarmId, matchedTask.number);
        if (claimed) {
          this.activeTask = matchedTask.number;
          console.log(`✅ Claimed GitHub issue #${matchedTask.number}: ${matchedTask.title}`);
          return { claimed: true, issue: matchedTask.number };
        }
      }

      console.log('ℹ️ No matching GitHub issue found, proceeding without claim');
      return { claimed: false };
    } catch (error) {
      console.error('❌ Pre-task hook error:', error.message);
      return { error: error.message };
    }
  }

  /**
   * Post-edit hook: Update GitHub issue with progress
   */
  async postEdit(filePath, changes) {
    if (!this.activeTask) {
      return;
    }

    try {
      const message = `Updated \`${path.basename(filePath)}\`\n\n${changes.summary || 'File modified'}`;
      await this.coordinator.updateTaskProgress(this.swarmId, this.activeTask, message);
      console.log(`📝 Updated GitHub issue #${this.activeTask} with edit progress`);
    } catch (error) {
      console.error('❌ Post-edit hook error:', error.message);
    }
  }

  /**
   * Post-task hook: Complete or release the GitHub issue
   */
  async postTask(taskId, result) {
    if (!this.activeTask) {
      return;
    }

    try {
      if (result.completed) {
        const message = `✅ **Task Completed**\n\n${result.summary || 'Task completed successfully'}`;
        await this.coordinator.updateTaskProgress(this.swarmId, this.activeTask, message);

        // Option to auto-close issue (disabled by default)
        if (result.autoClose) {
          console.log(`🏁 Closing GitHub issue #${this.activeTask}`);
          // Use gh CLI to close issue
        }
      } else {
        await this.coordinator.releaseTask(this.swarmId, this.activeTask);
        console.log(`🔓 Released GitHub issue #${this.activeTask}`);
      }

      this.activeTask = null;
    } catch (error) {
      console.error('❌ Post-task hook error:', error.message);
    }
  }

  /**
   * Conflict detection hook
   */
  async detectConflicts() {
    try {
      const status = await this.coordinator.getCoordinationStatus();

      // Check if multiple swarms are working on similar files
      // const conflicts = []; // Unused - will be used in future implementation

      // Simple conflict detection based on swarm count
      if (Object.keys(status.swarmStatus).length > 1) {
        console.log('⚠️ Multiple swarms detected, checking for conflicts...');

        // More sophisticated conflict detection could be added here
        // For now, just warn about multiple active swarms
        return {
          hasConflicts: false,
          warningCount: Object.keys(status.swarmStatus).length - 1,
          message: 'Multiple swarms active, coordinate through GitHub issues',
        };
      }

      return { hasConflicts: false };
    } catch (error) {
      console.error('❌ Conflict detection error:', error.message);
      return { error: error.message };
    }
  }

  /**
   * Get coordination dashboard URL
   */
  async getDashboardUrl() {
    const baseUrl = `https://github.com/${this.coordinator.config.owner}/${this.coordinator.config.repo}`;
    return {
      issues: `${baseUrl}/issues?q=is:issue+is:open+label:${this.coordinator.config.labelPrefix}${this.swarmId}`,
      allSwarms: `${baseUrl}/issues?q=is:issue+is:open+label:${this.coordinator.config.labelPrefix}`,
      board: `${baseUrl}/projects`,
    };
  }
}

// Hook registration for Claude Code
async function registerHooks() {
  const hooks = new ClaudeGitHubHooks({
    owner: process.env.GITHUB_OWNER || 'ruvnet',
    repo: process.env.GITHUB_REPO || 'ruv-FANN',
  });

  // Register with Claude Code's hook system
  return {
    'pre-task': (args) => hooks.preTask(args.description),
    'post-edit': (args) => hooks.postEdit(args.file, args.changes),
    'post-task': (args) => hooks.postTask(args.taskId, args.result),
    'check-conflicts': () => hooks.detectConflicts(),
    'get-dashboard': () => hooks.getDashboardUrl(),
  };
}

>>>>>>> 693b6918
module.exports = { ClaudeGitHubHooks, registerHooks };<|MERGE_RESOLUTION|>--- conflicted
+++ resolved
@@ -1,162 +1,3 @@
-<<<<<<< HEAD
-/**
- * Claude Code Hooks for GitHub Coordination
- * Automatically coordinates swarm activities with GitHub
- */
-
-const GHCoordinator = require('./gh-cli-coordinator');
-const fs = require('fs').promises;
-const path = require('path');
-
-class ClaudeGitHubHooks {
-  constructor(options = {}) {
-    this.coordinator = new GHCoordinator(options);
-    this.swarmId = options.swarmId || this.generateSwarmId();
-    this.activeTask = null;
-  }
-
-  generateSwarmId() {
-    // Generate swarm ID from environment or random
-    return process.env.CLAUDE_SWARM_ID || `claude-${Date.now().toString(36)}`;
-  }
-
-  /**
-   * Pre-task hook: Claim a GitHub issue before starting work
-   */
-  async preTask(taskDescription) {
-    console.log(`🎯 Pre-task: Looking for GitHub issues related to: ${taskDescription}`);
-
-    try {
-      // Search for related issues
-      const tasks = await this.coordinator.getAvailableTasks({ state: 'open' });
-      
-      // Find best matching task (simple keyword matching for now)
-      const keywords = taskDescription.toLowerCase().split(' ');
-      const matchedTask = tasks.find(task => {
-        const taskText = `${task.title} ${task.body || ''}`.toLowerCase();
-        return keywords.some(keyword => taskText.includes(keyword));
-      });
-
-      if (matchedTask) {
-        const claimed = await this.coordinator.claimTask(this.swarmId, matchedTask.number);
-        if (claimed) {
-          this.activeTask = matchedTask.number;
-          console.log(`✅ Claimed GitHub issue #${matchedTask.number}: ${matchedTask.title}`);
-          return { claimed: true, issue: matchedTask.number };
-        }
-      }
-
-      console.log('ℹ️ No matching GitHub issue found, proceeding without claim');
-      return { claimed: false };
-    } catch (error) {
-      console.error('❌ Pre-task hook error:', error.message);
-      return { error: error.message };
-    }
-  }
-
-  /**
-   * Post-edit hook: Update GitHub issue with progress
-   */
-  async postEdit(filePath, changes) {
-    if (!this.activeTask) return;
-
-    try {
-      const message = `Updated \`${path.basename(filePath)}\`\n\n${changes.summary || 'File modified'}`;
-      await this.coordinator.updateTaskProgress(this.swarmId, this.activeTask, message);
-      console.log(`📝 Updated GitHub issue #${this.activeTask} with edit progress`);
-    } catch (error) {
-      console.error('❌ Post-edit hook error:', error.message);
-    }
-  }
-
-  /**
-   * Post-task hook: Complete or release the GitHub issue
-   */
-  async postTask(taskId, result) {
-    if (!this.activeTask) return;
-
-    try {
-      if (result.completed) {
-        const message = `✅ **Task Completed**\n\n${result.summary || 'Task completed successfully'}`;
-        await this.coordinator.updateTaskProgress(this.swarmId, this.activeTask, message);
-        
-        // Option to auto-close issue (disabled by default)
-        if (result.autoClose) {
-          console.log(`🏁 Closing GitHub issue #${this.activeTask}`);
-          // Use gh CLI to close issue
-        }
-      } else {
-        await this.coordinator.releaseTask(this.swarmId, this.activeTask);
-        console.log(`🔓 Released GitHub issue #${this.activeTask}`);
-      }
-
-      this.activeTask = null;
-    } catch (error) {
-      console.error('❌ Post-task hook error:', error.message);
-    }
-  }
-
-  /**
-   * Conflict detection hook
-   */
-  async detectConflicts() {
-    try {
-      const status = await this.coordinator.getCoordinationStatus();
-      
-      // Check if multiple swarms are working on similar files
-      const conflicts = [];
-      
-      // Simple conflict detection based on swarm count
-      if (Object.keys(status.swarmStatus).length > 1) {
-        console.log('⚠️ Multiple swarms detected, checking for conflicts...');
-        
-        // More sophisticated conflict detection could be added here
-        // For now, just warn about multiple active swarms
-        return {
-          hasConflicts: false,
-          warningCount: Object.keys(status.swarmStatus).length - 1,
-          message: 'Multiple swarms active, coordinate through GitHub issues'
-        };
-      }
-
-      return { hasConflicts: false };
-    } catch (error) {
-      console.error('❌ Conflict detection error:', error.message);
-      return { error: error.message };
-    }
-  }
-
-  /**
-   * Get coordination dashboard URL
-   */
-  async getDashboardUrl() {
-    const baseUrl = `https://github.com/${this.coordinator.config.owner}/${this.coordinator.config.repo}`;
-    return {
-      issues: `${baseUrl}/issues?q=is:issue+is:open+label:${this.coordinator.config.labelPrefix}${this.swarmId}`,
-      allSwarms: `${baseUrl}/issues?q=is:issue+is:open+label:${this.coordinator.config.labelPrefix}`,
-      board: `${baseUrl}/projects`
-    };
-  }
-}
-
-// Hook registration for Claude Code
-async function registerHooks() {
-  const hooks = new ClaudeGitHubHooks({
-    owner: process.env.GITHUB_OWNER || 'ruvnet',
-    repo: process.env.GITHUB_REPO || 'ruv-FANN'
-  });
-
-  // Register with Claude Code's hook system
-  return {
-    'pre-task': (args) => hooks.preTask(args.description),
-    'post-edit': (args) => hooks.postEdit(args.file, args.changes),
-    'post-task': (args) => hooks.postTask(args.taskId, args.result),
-    'check-conflicts': () => hooks.detectConflicts(),
-    'get-dashboard': () => hooks.getDashboardUrl()
-  };
-}
-
-=======
 /**
  * Claude Code Hooks for GitHub Coordination
  * Automatically coordinates swarm activities with GitHub
@@ -318,5 +159,4 @@
   };
 }
 
->>>>>>> 693b6918
 module.exports = { ClaudeGitHubHooks, registerHooks };